--- conflicted
+++ resolved
@@ -693,7 +693,6 @@
         self.assertTrue(image_mode == 'RGBA', 'Conversion to RGBA failed.')
 
 
-<<<<<<< HEAD
 class FakeAreaDef():
     """A fake area definition object."""
 
@@ -801,8 +800,6 @@
         self.assertEqual(get_resolution_from_area(area_def), 'h')
 
 
-=======
->>>>>>> ced902e7
 def suite():
     loader = unittest.TestLoader()
     mysuite = unittest.TestSuite()
