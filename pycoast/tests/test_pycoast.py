--- conflicted
+++ resolved
@@ -326,15 +326,9 @@
         img = Image.new("RGB", (640, 480))
         area_def = EUROPE
 
-<<<<<<< HEAD
-        cw.add_coastlines(img, area_def, resolution="l", level=4)
+        cw_pil.add_coastlines(img, area_def, resolution="l", level=4)
         font = ImageFont.truetype(font_path, 16)
-        cw.add_grid(
-=======
-        cw_pil.add_coastlines(img, area_def, resolution="l", level=4)
-        font = ImageFont.truetype(os.path.join(os.path.dirname(__file__), "test_data", "DejaVuSerif.ttf"), 16)
         cw_pil.add_grid(
->>>>>>> 1e530ff7
             img,
             area_def,
             (10.0, 10.0),
@@ -357,15 +351,9 @@
         img = Image.new("RGB", (1024, 1024))
         area_def = GERM
 
-<<<<<<< HEAD
-        cw.add_coastlines(img, area_def, resolution="l", level=4)
-        font = ImageFont.truetype(font_path, 16)
-        cw.add_grid(
-=======
         cw_pil.add_coastlines(img, area_def, resolution="l", level=4)
-        font = ImageFont.truetype(os.path.join(os.path.dirname(__file__), "test_data", "DejaVuSerif.ttf"), 16)
+        font = ImageFont.truetype(image_path, 16)
         cw_pil.add_grid(
->>>>>>> 1e530ff7
             img,
             area_def,
             (10.0, 10.0),
@@ -427,17 +415,9 @@
         grid_data = np.array(grid_img)
         area_def = EUROPE
 
-<<<<<<< HEAD
-        cw = ContourWriterPIL(gshhs_root_dir)
-
-        cw.add_coastlines_to_file(grid_file, area_def, resolution="l", level=4)
+        cw_pil.add_coastlines_to_file(grid_file, area_def, resolution="l", level=4)
         font = ImageFont.truetype(font_path, 16)
-        cw.add_grid_to_file(
-=======
-        cw_pil.add_coastlines_to_file(grid_file, area_def, resolution="l", level=4)
-        font = ImageFont.truetype(os.path.join(os.path.dirname(__file__), "test_data", "DejaVuSerif.ttf"), 16)
         cw_pil.add_grid_to_file(
->>>>>>> 1e530ff7
             grid_file,
             area_def,
             (10.0, 10.0),
@@ -460,17 +440,9 @@
         img = Image.new("RGB", (640, 480))
         area_def = DATELINE_1
 
-<<<<<<< HEAD
-        cw = ContourWriterPIL(gshhs_root_dir)
-
-        cw.add_coastlines(img, area_def, resolution="l", level=4)
+        cw_pil.add_coastlines(img, area_def, resolution="l", level=4)
         font = ImageFont.truetype(font_path, 16)
-        cw.add_grid(
-=======
-        cw_pil.add_coastlines(img, area_def, resolution="l", level=4)
-        font = ImageFont.truetype(os.path.join(os.path.dirname(__file__), "test_data", "DejaVuSerif.ttf"), 16)
         cw_pil.add_grid(
->>>>>>> 1e530ff7
             img,
             area_def,
             (10.0, 10.0),
@@ -494,17 +466,9 @@
         img = Image.new("RGB", (640, 480))
         area_def = DATELINE_2
 
-<<<<<<< HEAD
-        cw = ContourWriterPIL(gshhs_root_dir)
-
-        cw.add_coastlines(img, area_def, resolution="l", level=4)
+        cw_pil.add_coastlines(img, area_def, resolution="l", level=4)
         font = ImageFont.truetype(font_path, 16)
-        cw.add_grid(
-=======
-        cw_pil.add_coastlines(img, area_def, resolution="l", level=4)
-        font = ImageFont.truetype(os.path.join(os.path.dirname(__file__), "test_data", "DejaVuSerif.ttf"), 16)
         cw_pil.add_grid(
->>>>>>> 1e530ff7
             img,
             area_def,
             (10.0, 10.0),
@@ -527,17 +491,9 @@
         img = Image.new("RGB", (425, 425))
         area_def = NH
 
-<<<<<<< HEAD
-        cw = ContourWriterPIL(gshhs_root_dir)
-
-        cw.add_coastlines(img, area_def, resolution="l", level=4)
+        cw_pil.add_coastlines(img, area_def, resolution="l", level=4)
         font = ImageFont.truetype(font_path, 10)
-        cw.add_grid(
-=======
-        cw_pil.add_coastlines(img, area_def, resolution="l", level=4)
-        font = ImageFont.truetype(os.path.join(os.path.dirname(__file__), "test_data", "DejaVuSerif.ttf"), 10)
         cw_pil.add_grid(
->>>>>>> 1e530ff7
             img,
             area_def,
             (10.0, 10.0),
@@ -607,16 +563,7 @@
         res = np.array(img)
         assert fft_metric(grid_data, res), "Writing of nh polygons failed"
 
-<<<<<<< HEAD
-    def test_add_points_pil(self):
-        from pyresample.geometry import AreaDefinition
-
-        from pycoast import ContourWriterPIL
-
-=======
     def test_add_points_pil(self, cw_pil):
-        font_file = os.path.join(os.path.dirname(__file__), "test_data", "DejaVuSerif.ttf")
->>>>>>> 1e530ff7
         grid_img = Image.open(os.path.join(os.path.dirname(__file__), "nh_points_pil.png"))
         grid_data = np.array(grid_img)
 
@@ -657,14 +604,6 @@
 
     def test_add_points_coordinate_conversion(self, cw_pil):
         """Check that a point added with lonlat coordinates matches the same point in pixel coordinates."""
-<<<<<<< HEAD
-        from pyresample.geometry import AreaDefinition
-
-        from pycoast import ContourWriterPIL
-=======
-        font_file = os.path.join(os.path.dirname(__file__), "test_data", "DejaVuSerif.ttf")
->>>>>>> 1e530ff7
-
         shape = (512, 1024)
         area_def = nh_def(shape)
         lonlat_coords = (13.4050, 52.5200)
@@ -705,16 +644,7 @@
             assert (res2 != 255).any()  # not a completely black/empty image
             np.testing.assert_allclose(res1, res2)
 
-<<<<<<< HEAD
-    def test_add_points_bad_image_coords(self):
-        from pyresample.geometry import AreaDefinition
-
-        from pycoast import ContourWriterPIL
-=======
     def test_add_points_bad_image_coords(self, cw_pil):
-        font_file = os.path.join(os.path.dirname(__file__), "test_data", "DejaVuSerif.ttf")
->>>>>>> 1e530ff7
-
         shape = (512, 1024)
         area_def = nh_def(shape)
         for pixel_colrow in (shape[::-1], (-10000, -10000)):
@@ -734,16 +664,7 @@
             res1 = np.array(img1)
             np.testing.assert_allclose(res1, 255)  # no added points
 
-<<<<<<< HEAD
-    def test_add_points_bad_coord_ref(self):
-        from pyresample.geometry import AreaDefinition
-
-        from pycoast import ContourWriterPIL
-=======
     def test_add_points_bad_coord_ref(self, cw_pil):
-        font_file = os.path.join(os.path.dirname(__file__), "test_data", "DejaVuSerif.ttf")
->>>>>>> 1e530ff7
-
         shape = (512, 1024)
         area_def = nh_def(shape)
         img1 = Image.new("RGB", shape[::-1], (255, 255, 255))
@@ -826,16 +747,7 @@
         res = np.array(img)
         assert fft_metric(grid_data, res), "Writing of nh points failed"
 
-<<<<<<< HEAD
-    def test_add_cities_pil(self):
-        from pyresample.geometry import AreaDefinition
-
-        from pycoast import ContourWriterPIL
-
-=======
     def test_add_cities_pil(self, cw_pil):
-        font_file = os.path.join(os.path.dirname(__file__), "test_data", "DejaVuSerif.ttf")
->>>>>>> 1e530ff7
         grid_img = Image.open(os.path.join(os.path.dirname(__file__), "nh_cities_pil.png"))
         grid_data = np.array(grid_img)
 
@@ -1030,18 +942,8 @@
         grid_data = np.array(grid_img)
         img = Image.new("RGB", (1000, 560))
         area_def = north_atlantic()
-
-<<<<<<< HEAD
-        area_def = (proj4_string, area_extent)
-
-        cw = ContourWriterPIL(gshhs_root_dir)
-
-        cw.add_coastlines(img, area_def, resolution="l", level=2)
+        cw_pil.add_coastlines(img, area_def, resolution="l", level=2)
         font = ImageFont.truetype(font_path, 16)
-=======
-        cw_pil.add_coastlines(img, area_def, resolution="l", level=2)
-        font = ImageFont.truetype(os.path.join(os.path.dirname(__file__), "test_data", "DejaVuSerif.ttf"), 16)
->>>>>>> 1e530ff7
 
         cw_pil.add_grid(
             img,
@@ -1067,13 +969,8 @@
         img = Image.new("RGB", (1000, 560))
         area_def = eurasia()
 
-<<<<<<< HEAD
-        cw.add_coastlines(img, area_def, resolution="l", level=2)
+        cw_pil.add_coastlines(img, area_def, resolution="l", level=2)
         font = ImageFont.truetype(font_path, 20)
-=======
-        cw_pil.add_coastlines(img, area_def, resolution="l", level=2)
-        font = ImageFont.truetype(os.path.join(os.path.dirname(__file__), "test_data", "DejaVuSerif.ttf"), 20)
->>>>>>> 1e530ff7
 
         cw_pil.add_grid(
             img,
@@ -1100,15 +997,8 @@
         img = Image.new("RGB", (888, 781))
         area_def = bering_straight()
 
-<<<<<<< HEAD
-        cw = ContourWriterPIL(gshhs_root_dir)
-
-        cw.add_coastlines(img, area_def, resolution="l", level=2)
+        cw_pil.add_coastlines(img, area_def, resolution="l", level=2)
         font = ImageFont.truetype(font_path, 20)
-=======
-        cw_pil.add_coastlines(img, area_def, resolution="l", level=2)
-        font = ImageFont.truetype(os.path.join(os.path.dirname(__file__), "test_data", "DejaVuSerif.ttf"), 20)
->>>>>>> 1e530ff7
 
         cw_pil.add_grid(
             img,
@@ -1137,13 +1027,8 @@
         img = Image.new("RGB", (888, 705))
         area_def = hawaii()
 
-<<<<<<< HEAD
-        cw.add_coastlines(img, area_def, resolution="l", level=2)
+        cw_pil.add_coastlines(img, area_def, resolution="l", level=2)
         font = ImageFont.truetype(font_path, 20)
-=======
-        cw_pil.add_coastlines(img, area_def, resolution="l", level=2)
-        font = ImageFont.truetype(os.path.join(os.path.dirname(__file__), "test_data", "DejaVuSerif.ttf"), 20)
->>>>>>> 1e530ff7
 
         cw_pil.add_grid(
             img,
