--- conflicted
+++ resolved
@@ -475,7 +475,6 @@
         self.assertTrue(fft_metric(grid_data, res),
                         'Writing of nh points failed')
 
-<<<<<<< HEAD
     def test_add_shapefiles_from_dict_pil(self):
         from pycoast import ContourWriterPIL
         from pyresample.geometry import AreaDefinition
@@ -492,20 +491,20 @@
 
         cw = ContourWriterPIL(gshhs_root_dir)
 
-        overlays={}
+        overlays = {}
         overlays['coasts'] = {'level': 4, 'resolution': 'l'}
         overlays['shapefiles'] = [{'filename': os.path.join(os.path.dirname(__file__),
-                                  'test_data/shapes/Metareas.shp'),
-                                  'outline': 'magenta', 'width': 2.5},
+                                                            'test_data/shapes/Metareas.shp'),
+                                   'outline': 'magenta', 'width': 2.5},
                                   {'filename': os.path.join(os.path.dirname(__file__),
-                                  'test_data/shapes/divisao_politica/BR_Regioes.shp'),
-                                  'outline': 'red', 'fill': 'yellow', 'fill_opacity': 50}]
+                                                            'test_data/shapes/divisao_politica/BR_Regioes.shp'),
+                                   'outline': 'red', 'fill': 'yellow', 'fill_opacity': 50}]
 
         img = cw.add_overlay_from_dict(overlays, area_def, background=img)
 
         res = np.array(img)
         self.assertTrue(fft_metric(grid_data, res), 'Writing of two shapefiles from dict pil failed')
-=======
+
     def test_western_shapes_pil(self):
         from pycoast import ContourWriterPIL
         result_file = os.path.join(os.path.dirname(__file__), 'western_shapes_pil.png')
@@ -613,7 +612,6 @@
 
         res = np.array(img)
         self.assertTrue(fft_metric(grid_data, res), 'Writing of no_v_scratch_pil failed')
->>>>>>> 710e2f20
 
 
 class TestPILAGG(TestPycoast):
@@ -987,7 +985,6 @@
 
         self.assertTrue(image_mode == 'RGBA', 'Conversion to RGBA failed.')
 
-<<<<<<< HEAD
     def test_add_shapefiles_from_dict_agg(self):
         from pycoast import ContourWriterAGG
         from pyresample.geometry import AreaDefinition
@@ -1004,20 +1001,20 @@
 
         cw = ContourWriterAGG(gshhs_root_dir)
 
-        overlays={}
+        overlays = {}
         overlays['coasts'] = {'level': 4, 'resolution': 'l'}
         overlays['shapefiles'] = [{'filename': os.path.join(os.path.dirname(__file__),
-                                  'test_data/shapes/Metareas.shp'),
-                                  'outline': 'magenta', 'width': 2.5},
+                                                            'test_data/shapes/Metareas.shp'),
+                                   'outline': 'magenta', 'width': 2.5},
                                   {'filename': os.path.join(os.path.dirname(__file__),
-                                  'test_data/shapes/divisao_politica/BR_Regioes.shp'),
-                                  'outline': 'red', 'fill': 'yellow', 'fill_opacity': 50}]
+                                                            'test_data/shapes/divisao_politica/BR_Regioes.shp'),
+                                   'outline': 'red', 'fill': 'yellow', 'fill_opacity': 50}]
 
         img = cw.add_overlay_from_dict(overlays, area_def, background=img)
 
         res = np.array(img)
         self.assertTrue(fft_metric(grid_data, res), 'Writing two shapefiles from dict agg failed')
-=======
+
     def test_western_shapes_agg(self):
         from pycoast import ContourWriterAGG
         import aggdraw
@@ -1135,7 +1132,6 @@
 
         res = np.array(img)
         self.assertTrue(fft_metric(grid_data, res), 'Writing of no_v_scratch_agg failed')
->>>>>>> 710e2f20
 
 
 class FakeAreaDef:
