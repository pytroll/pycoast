--- conflicted
+++ resolved
@@ -1010,22 +1010,4 @@
         area_def = FakeAreaDef(proj4_string, area_extent, 640, 480)
         assert get_resolution_from_area(area_def) == 'l'
         area_def = FakeAreaDef(proj4_string, area_extent, 6400, 4800)
-<<<<<<< HEAD
-        assert get_resolution_from_area(area_def) == 'h'
-
-
-def suite():
-    loader = unittest.TestLoader()
-    mysuite = unittest.TestSuite()
-    mysuite.addTest(loader.loadTestsFromTestCase(TestPIL))
-    mysuite.addTest(loader.loadTestsFromTestCase(TestPILAGG))
-    mysuite.addTest(loader.loadTestsFromTestCase(TestFromConfig))
-
-    return mysuite
-
-
-if __name__ == "__main__":
-    suite()
-=======
-        self.assertEqual(get_resolution_from_area(area_def), 'h')
->>>>>>> 716294a9
+        assert get_resolution_from_area(area_def) == 'h'