--- conflicted
+++ resolved
@@ -475,7 +475,6 @@
         self.assertTrue(fft_metric(grid_data, res),
                         'Writing of nh points failed')
 
-<<<<<<< HEAD
     def test_add_cities_pil(self):
         from pycoast import ContourWriterPIL
         from pyresample.geometry import AreaDefinition
@@ -512,34 +511,6 @@
         self.assertTrue(fft_metric(grid_data, res),
                         'Writing of nh cities_pil failed')
 
-#    def test_add_cities_cfg_pil(self):
-#        from pycoast import ContourWriterPIL
-#        from pyresample.geometry import AreaDefinition
-#
-#        config_file = os.path.join(os.path.dirname(__file__),
-#                                   'nh_cities_pil.ini')
-#
-#        grid_img = Image.open(os.path.join(os.path.dirname(__file__),
-#                                           'nh_cities_cfg_pil.png'))
-#        grid_data = np.array(grid_img)
-#
-#        img = Image.new('RGB', (1024, 1024), (255, 255, 255))
-#
-#        proj4_string = '+proj=laea +lat_0=90 +lon_0=0 +a=6371228.0 +units=m'
-#        area_extent = (-5326849.0625, -5326849.0625,
-#                       5326849.0625, 5326849.0625)
-#
-#        area_def = AreaDefinition('nh', 'nh', 'nh', proj4_string,
-#                                  1024, 1024, area_extent)
-#
-#        cw = ContourWriterPIL(gshhs_root_dir)
-#
-#        cw.add_overlay_from_config(config_file, area_def, img)
-#
-#        res = np.array(img)
-#        self.assertTrue(fft_metric(grid_data, res),
-#                        'Writing of nh cities_cfg_pil failed')
-
     def test_add_cities_from_dict_pil():
         from pycoast import ContourWriterPIL
         from pyresample.geometry import AreaDefinition
@@ -575,7 +546,7 @@
         res = np.array(img)
         assertTrue(fft_metric(grid_data, res),
                    'Writing of nh cities_from_dict_pil failed')
-=======
+
     def test_western_shapes_pil(self):
         from pycoast import ContourWriterPIL
         result_file = os.path.join(os.path.dirname(__file__), 'western_shapes_pil.png')
@@ -683,7 +654,6 @@
 
         res = np.array(img)
         self.assertTrue(fft_metric(grid_data, res), 'Writing of no_v_scratch_pil failed')
->>>>>>> 710e2f20
 
 
 class TestPILAGG(TestPycoast):
@@ -1057,7 +1027,6 @@
 
         self.assertTrue(image_mode == 'RGBA', 'Conversion to RGBA failed.')
 
-<<<<<<< HEAD
     def test_add_cities_agg(self):
         from pycoast import ContourWriterAGG
         from pyresample.geometry import AreaDefinition
@@ -1095,34 +1064,6 @@
         self.assertTrue(fft_metric(grid_data, res),
                         'Writing of nh cities_agg failed')
 
-#    def test_add_cities_cfg_agg(self):
-#        from pycoast import ContourWriterAGG
-#        from pyresample.geometry import AreaDefinition
-#
-#        config_file = os.path.join(os.path.dirname(__file__),
-#                                   'nh_cities_agg.ini')
-#
-#        grid_img = Image.open(os.path.join(os.path.dirname(__file__),
-#                                           'nh_cities_cfg_agg.png'))
-#        grid_data = np.array(grid_img)
-#
-#        img = Image.new('RGB', (1024, 1024), (255, 255, 255))
-#
-#        proj4_string = '+proj=laea +lat_0=90 +lon_0=0 +a=6371228.0 +units=m'
-#        area_extent = (-5326849.0625, -5326849.0625,
-#                       5326849.0625, 5326849.0625)
-#
-#        area_def = AreaDefinition('nh', 'nh', 'nh', proj4_string,
-#                                  1024, 1024, area_extent)
-#
-#        cw = ContourWriterAGG(gshhs_root_dir)
-#
-#        cw.add_overlay_from_config(config_file, area_def, img)
-#
-#        res = np.array(img)
-#        self.assertTrue(fft_metric(grid_data, res),
-#                        'Writing of nh cities_cfg_agg failed')
-
     def test_add_cities_from_dict_agg():
         from pycoast import ContourWriterAGG
         from pyresample.geometry import AreaDefinition
@@ -1159,7 +1100,7 @@
         res = np.array(img)
         assertTrue(fft_metric(grid_data, res),
                    'Writing of nh cities_from_dict_agg failed')
-=======
+
     def test_western_shapes_agg(self):
         from pycoast import ContourWriterAGG
         import aggdraw
@@ -1277,7 +1218,6 @@
 
         res = np.array(img)
         self.assertTrue(fft_metric(grid_data, res), 'Writing of no_v_scratch_agg failed')
->>>>>>> 710e2f20
 
 
 class FakeAreaDef:
