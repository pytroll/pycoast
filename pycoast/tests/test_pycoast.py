#!/usr/bin/env python
# -*- coding: utf-8 -*-
# pycoast, Writing of coastlines, borders and rivers to images in Python
#
# Copyright (C) 2011-2018 PyCoast Developers
#
# This program is free software: you can redistribute it and/or modify
# it under the terms of the GNU General Public License as published by
# the Free Software Foundation, either version 3 of the License, or
# (at your option) any later version.
#
# This program is distributed in the hope that it will be useful,
# but WITHOUT ANY WARRANTY; without even the implied warranty of
# MERCHANTABILITY or FITNESS FOR A PARTICULAR PURPOSE.  See the
# GNU General Public License for more details.
#
# You should have received a copy of the GNU General Public License
# along with this program.  If not, see <http://www.gnu.org/licenses/>.

import os
import unittest

import numpy as np
from PIL import Image, ImageFont

def tmp(f):
    f.tmp = True
    return f


def fft_proj_rms(a1, a2):
    """Compute the RMS of differences between FFT vectors of a1
    and projection of FFT vectors of a2.
    This metric is sensitive to large scale changes and image noise but
    insensitive to small rendering differences.
    """

    ms = 0

    for i in range(3):
        fr1 = np.fft.fft2(a1[:, :, i])
        fr2 = np.fft.fft2(a2[:, :, i])

        ps1 = np.log10(fr1 * fr1.conj()).real
        ps2 = np.log10(fr2 * fr2.conj()).real

        p1 = np.arctan2(fr1.imag, fr1.real)
        p2 = np.arctan2(fr2.imag, fr2.real)

        theta = p2 - p1
        l = ps2 * np.cos(theta)
        ms += ((l - ps1) ** 2).sum() / float(ps1.size)

    rms = np.sqrt(ms)

    return rms


def fft_metric(data1, data2, max_value=0.1):
    """Execute FFT metric
    """

    rms = fft_proj_rms(data1, data2)
    return rms <= max_value


gshhs_root_dir = os.path.join(os.path.dirname(__file__), 'test_data', 'gshhs')
test_file = 'test_image.png'
grid_file = 'test_grid.png'
p_file_coasts = 'test_coasts_p_mode.png'


class TestPycoast(unittest.TestCase):

    def setUp(self):
        img = Image.new('RGB', (640, 480))
        img.save(test_file)
        img.save(grid_file)
        img_p = Image.new('P', (640, 480))
        img_p.save(p_file_coasts)

    def tearDown(self):
        os.remove(test_file)
        os.remove(grid_file)
        os.remove(p_file_coasts)


class TestPIL(TestPycoast):

    def test_europe(self):
        from pycoast import ContourWriterPIL
        euro_img = Image.open(os.path.join(os.path.dirname(__file__),
                                           'contours_europe.png'))
        euro_data = np.array(euro_img)

        img = Image.new('RGB', (640, 480))
        proj4_string = \
            '+proj=stere +lon_0=8.00 +lat_0=50.00 +lat_ts=50.00 +ellps=WGS84'
        area_extent = (-3363403.31, -2291879.85, 2630596.69, 2203620.1)
        area_def = (proj4_string, area_extent)
        cw = ContourWriterPIL(gshhs_root_dir)
        cw.add_coastlines(img, area_def, resolution='l', level=4)
        cw.add_rivers(img, area_def, level=5, outline='blue')
        cw.add_borders(img, area_def, outline=(255, 0, 0))

        res = np.array(img)
        self.assertTrue(fft_metric(euro_data, res),
                        'Writing of contours failed')

    def test_europe_file(self):
        from pycoast import ContourWriterPIL
        euro_img = Image.open(os.path.join(os.path.dirname(__file__),
                                           'contours_europe.png'))
        euro_data = np.array(euro_img)

        proj4_string = \
            '+proj=stere +lon_0=8.00 +lat_0=50.00 +lat_ts=50.00 +ellps=WGS84'
        area_extent = (-3363403.31, -2291879.85, 2630596.69, 2203620.1)
        area_def = (proj4_string, area_extent)
        cw = ContourWriterPIL(gshhs_root_dir)
        cw.add_coastlines_to_file(test_file, area_def, resolution='l', level=4)
        cw.add_rivers_to_file(test_file, area_def, level=5, outline='blue')
        cw.add_borders_to_file(test_file, area_def, outline=(255, 0, 0))

        img = Image.open(test_file)
        res = np.array(img)
        self.assertTrue(
            fft_metric(euro_data, res), 'Writing of contours failed')

    def test_geos(self):
        from pycoast import ContourWriterPIL
        geos_img = Image.open(os.path.join(os.path.dirname(__file__),
                                           'contours_geos.png'))
        geos_data = np.array(geos_img)

        img = Image.new('RGB', (425, 425))
        proj4_string = \
            '+proj=geos +lon_0=0.0 +a=6378169.00 +b=6356583.80 +h=35785831.0'
        area_extent = (-5570248.4773392612, -5567248.074173444,
                       5567248.074173444, 5570248.4773392612)
        area_def = (proj4_string, area_extent)
        cw = ContourWriterPIL(gshhs_root_dir)
        cw.add_coastlines(img, area_def, resolution='l')

        res = np.array(img)
        self.assertTrue(
            fft_metric(geos_data, res), 'Writing of geos contours failed')

    def test_grid(self):
        from pycoast import ContourWriterPIL
        grid_img = Image.open(os.path.join(os.path.dirname(__file__),
                                           'grid_europe.png'))
        grid_data = np.array(grid_img)
        img = Image.new('RGB', (640, 480))
        proj4_string = \
            '+proj=stere +lon_0=8.00 +lat_0=50.00 +lat_ts=50.00 +ellps=WGS84'
        area_extent = (-3363403.31, -2291879.85, 2630596.69, 2203620.1)
        area_def = (proj4_string, area_extent)

        cw = ContourWriterPIL(gshhs_root_dir)

        cw.add_coastlines(img, area_def, resolution='l', level=4)
        font = ImageFont.truetype(os.path.join(os.path.dirname(__file__),
                                               'test_data', 'DejaVuSerif.ttf'),
                                  16)
        cw.add_grid(img, area_def, (10.0, 10.0), (2.0, 2.0),
                    font=font, fill='blue', write_text=False,
                    outline='blue', minor_outline='blue')

        res = np.array(img)
        self.assertTrue(fft_metric(grid_data, res), 'Writing of grid failed')

    def test_grid_geos(self):
        from pycoast import ContourWriterPIL
        geos_img = Image.open(
            os.path.join(os.path.dirname(__file__), 'grid_geos.png'))
        geos_data = np.array(geos_img)
        img = Image.new('RGB', (425, 425))
        proj4_string = \
            '+proj=geos +lon_0=0.0 +a=6378169.00 +b=6356583.80 +h=35785831.0'
        area_extent = (-5570248.4773392612, -5567248.074173444,
                       5567248.074173444, 5570248.4773392612)
        area_def = (proj4_string, area_extent)
        cw = ContourWriterPIL(gshhs_root_dir)
        cw.add_coastlines(img, area_def, resolution='l')
        cw.add_grid(img, area_def, (10.0, 10.0), (2.0, 2.0), fill='blue',
                    outline='blue', minor_outline='blue',
                    write_text=False)

        res = np.array(img)
        self.assertTrue(
            fft_metric(geos_data, res), 'Writing of geos contours failed')

    def test_grid_file(self):
        from pycoast import ContourWriterPIL
        grid_img = Image.open(os.path.join(os.path.dirname(__file__),
                                           'grid_europe.png'))
        grid_data = np.array(grid_img)
        proj4_string = \
            '+proj=stere +lon_0=8.00 +lat_0=50.00 +lat_ts=50.00 +ellps=WGS84'
        area_extent = (-3363403.31, -2291879.85, 2630596.69, 2203620.1)
        area_def = (proj4_string, area_extent)

        cw = ContourWriterPIL(gshhs_root_dir)

        cw.add_coastlines_to_file(grid_file, area_def, resolution='l', level=4)
        font = ImageFont.truetype(os.path.join(os.path.dirname(__file__),
                                               'test_data', 'DejaVuSerif.ttf'),
                                  16)
        cw.add_grid_to_file(grid_file, area_def, (10.0, 10.0), (2.0, 2.0),
                            font=font, fill='blue', write_text=False,
                            outline='blue', minor_outline='blue')

        img = Image.open(grid_file)
        res = np.array(img)
        self.assertTrue(fft_metric(grid_data, res), 'Writing of grid failed')

    def test_dateline_cross(self):
        from pycoast import ContourWriterPIL
        dl_img = Image.open(os.path.join(os.path.dirname(__file__),
                                         'dateline_cross.png'))
        dl_data = np.array(dl_img)

        img = Image.new('RGB', (640, 480))
        proj4_string = '+proj=stere +lon_0=-170.00 +lat_0=60.00 +lat_ts=50.00 +ellps=WGS84'
        area_extent = (-3363403.31, -2291879.85, 2630596.69, 2203620.1)
        area_def = (proj4_string, area_extent)

        cw = ContourWriterPIL(gshhs_root_dir)

        cw.add_coastlines(img, area_def, resolution='l', level=4)
        font = ImageFont.truetype(os.path.join(os.path.dirname(__file__),
                                               'test_data',
                                               'DejaVuSerif.ttf'), 16)
        cw.add_grid(img, area_def, (10.0, 10.0), (2.0, 2.0),
                    font=font, fill='blue', write_text=False,
                    outline='blue', minor_outline='blue',
                    lon_placement='b', lat_placement='lr')

        res = np.array(img)
        self.assertTrue(fft_metric(dl_data, res),
                        'Writing of dateline crossing data failed')

    def test_dateline_boundary_cross(self):
        from pycoast import ContourWriterPIL
        dl_img = Image.open(os.path.join(os.path.dirname(__file__),
                                         'dateline_boundary_cross.png'))
        dl_data = np.array(dl_img)

        img = Image.new('RGB', (640, 480))
        proj4_string = \
            '+proj=stere +lon_0=140.00 +lat_0=60.00 +lat_ts=50.00 +ellps=WGS84'
        area_extent = (-3363403.31, -2291879.85, 2630596.69, 2203620.1)
        area_def = (proj4_string, area_extent)

        cw = ContourWriterPIL(gshhs_root_dir)

        cw.add_coastlines(img, area_def, resolution='l', level=4)
        font = ImageFont.truetype(os.path.join(os.path.dirname(__file__),
                                               'test_data',
                                               'DejaVuSerif.ttf'), 16)
        cw.add_grid(img, area_def, (10.0, 10.0), (2.0, 2.0),
                    font=font, fill='blue',
                    outline='blue', minor_outline='blue', write_text=False,
                    lon_placement='b', lat_placement='lr')

        res = np.array(img)
        self.assertTrue(fft_metric(dl_data, res),
                        'Writing of dateline boundary crossing data failed')

    def test_grid_nh(self):
        from pycoast import ContourWriterPIL
        grid_img = Image.open(os.path.join(os.path.dirname(__file__),
                                           'grid_nh.png'))
        grid_data = np.array(grid_img)
        img = Image.new('RGB', (425, 425))
        proj4_string = '+proj=laea +lat_0=90 +lon_0=0 +a=6371228.0 +units=m'
        area_extent = (-5326849.0625, -5326849.0625,
                       5326849.0625, 5326849.0625)
        area_def = (proj4_string, area_extent)

        cw = ContourWriterPIL(gshhs_root_dir)

        cw.add_coastlines(img, area_def, resolution='l', level=4)
        font = ImageFont.truetype(os.path.join(os.path.dirname(__file__),
                                               'test_data', 'DejaVuSerif.ttf'),
                                  10)
        cw.add_grid(img, area_def, (10.0, 10.0), (2.0, 2.0),
                    font=font, fill='blue',
                    outline='blue', minor_outline='blue', write_text=False,
                    lon_placement='tblr', lat_placement='')

        res = np.array(img)
        self.assertTrue(
            fft_metric(grid_data, res), 'Writing of nh grid failed')

    def test_add_polygon(self):
        from pycoast import ContourWriterPIL
        grid_img = Image.open(os.path.join(os.path.dirname(__file__),
                                           'nh_polygons.png'))
        grid_data = np.array(grid_img)
        img = Image.new('RGB', (425, 425))
        proj4_string = '+proj=laea +lat_0=90 +lon_0=0 +a=6371228.0 +units=m'
        area_extent = (-5326849.0625, -5326849.0625,
                       5326849.0625, 5326849.0625)
        area_def = (proj4_string, area_extent)

        cw = ContourWriterPIL(gshhs_root_dir)

        polygons = {
            'REYKJAVIK_ATC_A': ((-20.0, 73.0), (0.0, 73.0), (0.0, 61.0),
                                (-30.0, 61.0), (-39.0, 63.5), (-20, 70)),
            'REYKJAVIK_ATC_B': (
                (-39, 63.5), (-55 + 4 / 6.0, 63.5), (-57 + 45 / 60.0, 65),
                (-76, 76), (-75, 78), (-60, 82), (0, 90),
                (30, 82), (0, 82), (0, 73), (-20, 73), (-20, 70)),
            'REYKJAVIK_ATC':   (
                (0.0, 73.0), (0.0, 61.0), (-30.0, 61.0), (-39, 63.5),
                (-55 + 4 / 6.0, 63.5), (-57 + 45 / 60.0, 65),
                (-76, 76), (-75, 78), (-60, 82), (0, 90), (30, 82), (0, 82)),
            'ICELAND_BOX':     ((-25, 62.5), (-25, 67), (-13, 67), (-13, 62.5))
        }

        cw.add_polygon(img, area_def, polygons['REYKJAVIK_ATC'], outline='red')
        cw.add_polygon(img, area_def, polygons['ICELAND_BOX'], outline='green',
                       fill='gray')
        cw.add_coastlines(img, area_def, resolution='l', level=4)

        res = np.array(img)
        self.assertTrue(fft_metric(grid_data, res),
                        'Writing of nh polygons failed')

    def test_add_shapefile_shapes(self):
        from pycoast import ContourWriterPIL
        grid_img = Image.open(os.path.join(os.path.dirname(__file__),
                                           'brazil_shapefiles.png'))
        grid_data = np.array(grid_img)

        img = Image.new('RGB', (425, 425))
        proj4_string = '+proj=merc +lon_0=-60 +lat_ts=-30.0 +a=6371228.0 +units=m'
        area_extent = (-2000000.0, -5000000.0, 5000000.0, 2000000.0)
        area_def = (proj4_string, area_extent)

        cw = ContourWriterPIL(gshhs_root_dir)

        cw.add_coastlines(img, area_def, resolution='l', level=4)
        cw.add_shapefile_shapes(img, area_def,
                                os.path.join(
                                    os.path.dirname(__file__),
                                    'test_data/shapes/Metareas.shp'),
                                outline='red')
        cw.add_shapefile_shape(img, area_def,
                               os.path.join(os.path.dirname(__file__),
                                            'test_data/shapes/divisao_politica/BR_Regioes.shp'), 3,
                               outline='blue')
        cw.add_shapefile_shape(img, area_def,
                               os.path.join(os.path.dirname(__file__),
                                            'test_data/shapes/divisao_politica/BR_Regioes.shp'), 4,
                               outline='blue', fill='green')

        res = np.array(img)
        self.assertTrue(
            fft_metric(grid_data, res), 'Writing of Brazil shapefiles failed')

    def test_config_file_coasts_and_grid(self):
        from pycoast import ContourWriterPIL
        from pyresample.geometry import AreaDefinition
        overlay_config = os.path.join(os.path.dirname(__file__),
                                      "coasts_and_grid.ini")
        grid_img = Image.open(os.path.join(os.path.dirname(__file__),
                                           'grid_nh.png'))
        grid_data = np.array(grid_img)
        proj_dict = {'proj': 'laea', 'lat_0': 90.0, 'lon_0': 0.0,
                     'a': 6371228.0, 'units': 'm'}
        area_extent = (-5326849.0625, -5326849.0625,
                       5326849.0625, 5326849.0625)
        area_def = AreaDefinition('nh', 'nh', 'nh', proj_dict, 425, 425,
                                  area_extent)

        cw = ContourWriterPIL(gshhs_root_dir)
        overlay = cw.add_overlay_from_config(overlay_config, area_def)
        img = Image.new('RGB', (425, 425))
        img.paste(overlay, mask=overlay)
        res = np.array(img)
        self.assertTrue(fft_metric(grid_data, res),
                        'Writing of nh grid failed')


class TestPILAGG(TestPycoast):

    def test_europe_agg(self):
        from pycoast import ContourWriterAGG
        euro_img = Image.open(os.path.join(os.path.dirname(__file__),
                                           'contours_europe_agg.png'))
        euro_data = np.array(euro_img)

        img = Image.new('RGB', (640, 480))
        proj4_string = \
            '+proj=stere +lon_0=8.00 +lat_0=50.00 +lat_ts=50.00 +ellps=WGS84'
        area_extent = (-3363403.31, -2291879.85, 2630596.69, 2203620.1)
        area_def = (proj4_string, area_extent)
        cw = ContourWriterAGG(gshhs_root_dir)
        cw.add_coastlines(img, area_def, resolution='l', level=4)
        cw.add_rivers(img, area_def, level=5, outline='blue', width=0.5,
                      outline_opacity=127)
        cw.add_borders(img, area_def, outline=(255, 0, 0),
                       width=3, outline_opacity=32)
        res = np.array(img)
        self.assertTrue(fft_metric(euro_data, res),
                        'Writing of contours failed for AGG')

    def test_europe_agg_file(self):
        from pycoast import ContourWriterAGG
        euro_img = Image.open(os.path.join(os.path.dirname(__file__),
                                           'contours_europe_agg.png'))
        euro_data = np.array(euro_img)

        proj4_string = \
            '+proj=stere +lon_0=8.00 +lat_0=50.00 +lat_ts=50.00 +ellps=WGS84'
        area_extent = (-3363403.31, -2291879.85, 2630596.69, 2203620.1)
        area_def = (proj4_string, area_extent)
        cw = ContourWriterAGG(gshhs_root_dir)
        cw.add_coastlines_to_file(test_file, area_def, resolution='l', level=4)
        cw.add_rivers_to_file(test_file, area_def, level=5, outline='blue',
                              width=0.5, outline_opacity=127)
        cw.add_borders_to_file(test_file, area_def, outline=(255, 0, 0),
                               width=3, outline_opacity=32)

        img = Image.open(test_file)
        res = np.array(img)
        self.assertTrue(fft_metric(euro_data, res),
                        'Writing of contours failed for AGG')

    def test_geos_agg(self):
        from pycoast import ContourWriterAGG
        geos_img = Image.open(os.path.join(os.path.dirname(__file__),
                                           'contours_geos_agg.png'))
        geos_data = np.array(geos_img)

        img = Image.new('RGB', (425, 425))
        proj4_string = \
            '+proj=geos +lon_0=0.0 +a=6378169.00 +b=6356583.80 +h=35785831.0'
        area_extent = (-5570248.4773392612, -5567248.074173444,
                       5567248.074173444, 5570248.4773392612)
        # area_def = (proj4_string, area_extent)
        cw = ContourWriterAGG(gshhs_root_dir)
        cw.add_coastlines(img, (proj4_string, area_extent),
                          resolution='l', width=0.5)
        res = np.array(img)
        self.assertTrue(fft_metric(geos_data, res),
                        'Writing of geos contours failed for AGG')

    def test_grid_agg(self):
        from pycoast import ContourWriterAGG
        grid_img = Image.open(os.path.join(os.path.dirname(__file__),
                                           'grid_europe_agg.png'))
        grid_data = np.array(grid_img)

        img = Image.new('RGB', (640, 480))
        proj4_string = \
            '+proj=stere +lon_0=8.00 +lat_0=50.00 +lat_ts=50.00 +ellps=WGS84'
        area_extent = (-3363403.31, -2291879.85, 2630596.69, 2203620.1)
        area_def = (proj4_string, area_extent)

        cw = ContourWriterAGG(gshhs_root_dir)

        cw.add_coastlines(img, area_def, resolution='l', level=4)
        cw.add_grid(img, area_def, (10.0, 10.0), (2.0, 2.0), write_text=False,
                    outline='blue', outline_opacity=255, width=1.0,
                    minor_outline='white', minor_outline_opacity=255,
                    minor_width=0.5, minor_is_tick=False)

        res = np.array(img)
        self.assertTrue(
            fft_metric(grid_data, res), 'Writing of grid failed for AGG')

    def test_grid_agg_txt(self):
        from pycoast import ContourWriterAGG
        import aggdraw
        grid_img = Image.open(os.path.join(os.path.dirname(__file__),
                                           'grid_europe_agg_txt.png'))
        grid_data = np.array(grid_img)

        img = Image.new('RGB', (640, 480))
        proj4_string = \
            '+proj=stere +lon_0=8.00 +lat_0=50.00 +lat_ts=50.00 +ellps=WGS84'
        area_extent = (-3363403.31, -2291879.85, 2630596.69, 2203620.1)
        area_def = (proj4_string, area_extent)

        cw = ContourWriterAGG(gshhs_root_dir)

        cw.add_coastlines(img, area_def, resolution='l', level=4)
        font = aggdraw.Font('blue', os.path.join(os.path.dirname(__file__),
                                                 'test_data',
                                                 'DejaVuSerif.ttf'), size=16,
                            opacity=200)
        cw.add_grid(img, area_def, (10.0, 10.0), (2.0, 2.0), font=font,
                    outline='blue', outline_opacity=255, width=1.0,
                    minor_outline='white', minor_outline_opacity=255,
                    minor_width=0.5, minor_is_tick=False)

        res = np.array(img)
        self.assertTrue(
            fft_metric(grid_data, res), 'Writing of grid failed for AGG')

    def test_grid_geos_agg(self):
        from pycoast import ContourWriterAGG
        geos_img = Image.open(os.path.join(os.path.dirname(__file__),
                                           'grid_geos_agg.png'))
        geos_data = np.array(geos_img)
        img = Image.new('RGB', (425, 425))
        proj4_string = \
            '+proj=geos +lon_0=0.0 +a=6378169.00 +b=6356583.80 +h=35785831.0'
        area_extent = (-5570248.4773392612, -5567248.074173444,
                       5567248.074173444, 5570248.4773392612)
        area_def = (proj4_string, area_extent)
        cw = ContourWriterAGG(gshhs_root_dir)
        cw.add_coastlines(img, area_def, resolution='l')
        cw.add_grid(img, area_def, (10.0, 10.0), (2.0, 2.0),
                    fill='blue', outline='blue', minor_outline='blue',
                    write_text=False)

        res = np.array(img)
        self.assertTrue(
            fft_metric(geos_data, res), 'Writing of geos contours failed')

    def test_grid_agg_file(self):
        from pycoast import ContourWriterAGG
        grid_img = Image.open(os.path.join(os.path.dirname(__file__),
                                           'grid_europe_agg.png'))
        grid_data = np.array(grid_img)

        proj4_string = \
            '+proj=stere +lon_0=8.00 +lat_0=50.00 +lat_ts=50.00 +ellps=WGS84'
        area_extent = (-3363403.31, -2291879.85, 2630596.69, 2203620.1)
        area_def = (proj4_string, area_extent)

        cw = ContourWriterAGG(gshhs_root_dir)

        cw.add_coastlines_to_file(grid_file, area_def, resolution='l', level=4)
        cw.add_grid_to_file(grid_file, area_def, (10.0, 10.0), (2.0, 2.0),
                            write_text=False, outline='blue',
                            outline_opacity=255, width=1.0,
                            minor_outline='white', minor_outline_opacity=255,
                            minor_width=0.5, minor_is_tick=False)
        img = Image.open(grid_file)
        res = np.array(img)
        self.assertTrue(
            fft_metric(grid_data, res), 'Writing of grid failed for AGG')

    def test_grid_nh_agg(self):
        from pycoast import ContourWriterAGG
        import aggdraw
        grid_img = Image.open(os.path.join(os.path.dirname(__file__),
                                           'grid_nh_agg.png'))
        grid_data = np.array(grid_img)
        img = Image.new('RGB', (425, 425))
        proj4_string = '+proj=laea +lat_0=90 +lon_0=0 +a=6371228.0 +units=m'
        area_extent = (-5326849.0625, -5326849.0625,
                       5326849.0625, 5326849.0625)
        area_def = (proj4_string, area_extent)

        cw = ContourWriterAGG(gshhs_root_dir)

        cw.add_coastlines(img, area_def, resolution='l', level=4)
        font = aggdraw.Font('blue', os.path.join(os.path.dirname(__file__),
                                                 'test_data',
                                                 'DejaVuSerif.ttf'), size=10)
        cw.add_grid(img, area_def, (10.0, 10.0), (2.0, 2.0),
                    font=font, fill='blue',
                    outline='blue', minor_outline='blue',
                    lon_placement='tblr', lat_placement='')

        res = np.array(img)

        # NOTE: Experience inconsistency in ttf font writing between systems.
        # Still trying to figure out why this test sometimes fails to write
        # correct font markings.
        self.assertTrue(fft_metric(grid_data, res),
                        'Writing of nh grid failed for AGG')

    def test_add_polygon_agg(self):
        from pycoast import ContourWriterAGG
        grid_img = Image.open(os.path.join(os.path.dirname(__file__),
                                           'nh_polygons_agg.png'))
        grid_data = np.array(grid_img)

        img = Image.new('RGB', (425, 425))
        proj4_string = '+proj=laea +lat_0=90 +lon_0=0 +a=6371228.0 +units=m'
        area_extent = (-5326849.0625, -5326849.0625,
                       5326849.0625, 5326849.0625)
        area_def = (proj4_string, area_extent)

        cw = ContourWriterAGG(gshhs_root_dir)

        polygons = {
            'REYKJAVIK_ATC_A': ((-20.0, 73.0), (0.0, 73.0), (0.0, 61.0),
                                (-30.0, 61.0), (-39.0, 63.5), (-20, 70)),
            'REYKJAVIK_ATC_B': ((-39, 63.5), (-55 + 4 / 6.0, 63.5),
                                (-57 + 45 / 60.0, 65), (-76, 76),
                                (-75, 78), (-60, 82), (0, 90), (30, 82),
                                (0, 82), (0, 73), (-20, 73), (-20, 70)),
            'REYKJAVIK_ATC': ((0.0, 73.0), (0.0, 61.0), (-30.0, 61.0),
                              (-39, 63.5), (-55 + 4 / 6.0, 63.5),
                              (-57 + 45 / 60.0, 65), (-76, 76), (-75, 78),
                              (-60, 82), (0, 90), (30, 82), (0, 82)),
            'ICELAND_BOX': ((-25, 62.5), (-25, 67), (-13, 67), (-13, 62.5))
        }

        cw.add_polygon(img, area_def, polygons['REYKJAVIK_ATC'],
                       outline='red', width=2)
        cw.add_polygon(img, area_def, polygons['ICELAND_BOX'],
                       outline='green', fill='gray', width=2)
        cw.add_coastlines(img, area_def, resolution='l', level=4)

        res = np.array(img)
        self.assertTrue(fft_metric(grid_data, res),
                        'Writing of nh polygons failed')

    def test_add_shapefile_shapes_agg(self):
        from pycoast import ContourWriterAGG
        grid_img = Image.open(os.path.join(os.path.dirname(__file__),
                                           'brazil_shapefiles_agg.png'))
        grid_data = np.array(grid_img)

        img = Image.new('RGB', (425, 425))
        proj4_string = \
            '+proj=merc +lon_0=-60 +lat_ts=-30.0 +a=6371228.0 +units=m'
        area_extent = (-2000000.0, -5000000.0, 5000000.0, 2000000.0)
        area_def = (proj4_string, area_extent)

        cw = ContourWriterAGG(gshhs_root_dir)

        cw.add_coastlines(img, area_def, resolution='l', level=4)
        cw.add_shapefile_shapes(img, area_def,
                                os.path.join(
                                    os.path.dirname(__file__),
                                    'test_data/shapes/Metareas.shp'),
                                outline='red', width=2)
        cw.add_shapefile_shape(img, area_def,
                               os.path.join(os.path.dirname(__file__),
                                            'test_data/shapes/divisao_politica/BR_Regioes.shp'), 3,
                               outline='blue')
        cw.add_shapefile_shape(img, area_def,
                               os.path.join(os.path.dirname(__file__),
                                            'test_data/shapes/divisao_politica/BR_Regioes.shp'), 4,
                               outline='blue', fill='green')

        res = np.array(img)
        self.assertTrue(
            fft_metric(grid_data, res), 'Writing of Brazil shapefiles failed')

<<<<<<< HEAD
    @unittest.skip("All kwargs are not supported, so can't create equal results")
    def test_config_file_coasts_and_grid(self):
        from pycoast import ContourWriterAGG
        from pyresample.geometry import AreaDefinition
        overlay_config = os.path.join(os.path.dirname(__file__),
                                      "coasts_and_grid_agg.ini")
        grid_img = Image.open(os.path.join(os.path.dirname(__file__),
                                           'grid_nh_agg.png'))
        grid_data = np.array(grid_img)
        proj_dict = {'proj': 'laea', 'lat_0': 90.0, 'lon_0': 0.0,
                     'a': 6371228.0, 'units': 'm'}
        area_extent = (-5326849.0625, -5326849.0625,
                       5326849.0625, 5326849.0625)
        area_def = AreaDefinition('nh', 'nh', 'nh', proj_dict, 425, 425,
                                  area_extent)

        cw = ContourWriterAGG(gshhs_root_dir)
        overlay = cw.add_overlay_from_config(overlay_config, area_def)
        img = Image.new('RGB', (425, 425))
        img.paste(overlay, mask=overlay)

        res = np.array(img)
        self.assertTrue(fft_metric(grid_data, res),
                        'Writing of nh grid failed')

=======
    def test_coastlines_convert_to_rgba_agg(self):
        from pycoast import ContourWriterAGG
        proj4_string = \
            '+proj=stere +lon_0=8.00 +lat_0=50.00 +lat_ts=50.00 +ellps=WGS84'
        area_extent = (-3363403.31, -2291879.85, 2630596.69, 2203620.1)
        area_def = (proj4_string, area_extent)

        cw = ContourWriterAGG(gshhs_root_dir)
        cw.add_coastlines_to_file(p_file_coasts, area_def, resolution='l', level=4)

        img = Image.open(p_file_coasts)
        image_mode = img.mode
        img.close()

        self.assertTrue(image_mode == 'RGBA', 'Conversion to RGBA failed.')
>>>>>>> 9b3e5a97

def suite():
    loader = unittest.TestLoader()
    mysuite = unittest.TestSuite()
    mysuite.addTest(loader.loadTestsFromTestCase(TestPIL))
    mysuite.addTest(loader.loadTestsFromTestCase(TestPILAGG))

    return mysuite


if __name__ == "__main__":
    suite()<|MERGE_RESOLUTION|>--- conflicted
+++ resolved
@@ -650,7 +650,6 @@
         self.assertTrue(
             fft_metric(grid_data, res), 'Writing of Brazil shapefiles failed')
 
-<<<<<<< HEAD
     @unittest.skip("All kwargs are not supported, so can't create equal results")
     def test_config_file_coasts_and_grid(self):
         from pycoast import ContourWriterAGG
@@ -676,7 +675,6 @@
         self.assertTrue(fft_metric(grid_data, res),
                         'Writing of nh grid failed')
 
-=======
     def test_coastlines_convert_to_rgba_agg(self):
         from pycoast import ContourWriterAGG
         proj4_string = \
@@ -692,7 +690,7 @@
         img.close()
 
         self.assertTrue(image_mode == 'RGBA', 'Conversion to RGBA failed.')
->>>>>>> 9b3e5a97
+
 
 def suite():
     loader = unittest.TestLoader()
