#!/usr/bin/env python
# -*- coding: utf-8 -*-
# pycoast, Writing of coastlines, borders and rivers to images in Python
#
# Copyright (C) 2011-2020 PyCoast Developers
#
# This program is free software: you can redistribute it and/or modify
# it under the terms of the GNU General Public License as published by
# the Free Software Foundation, either version 3 of the License, or
# (at your option) any later version.
#
# This program is distributed in the hope that it will be useful,
# but WITHOUT ANY WARRANTY; without even the implied warranty of
# MERCHANTABILITY or FITNESS FOR A PARTICULAR PURPOSE.  See the
# GNU General Public License for more details.
#
# You should have received a copy of the GNU General Public License
# along with this program.  If not, see <http://www.gnu.org/licenses/>.
"""Base class for contour writers."""

import os
import hashlib
import json
import shapefile
import numpy as np
from PIL import Image
import pyproj
import logging
import ast

import configparser

logger = logging.getLogger(__name__)


def get_resolution_from_area(area_def):
    """Get the best resolution for an area definition."""
    x_size = area_def.width
    y_size = area_def.height
    prj = Proj(area_def.crs if hasattr(area_def, 'crs') else area_def.proj_str)
    if prj.is_latlong():
        x_ll, y_ll = prj(area_def.area_extent[0], area_def.area_extent[1])
        x_ur, y_ur = prj(area_def.area_extent[2], area_def.area_extent[3])
        x_resolution = (x_ur - x_ll) / x_size
        y_resolution = (y_ur - y_ll) / y_size
    else:
        x_resolution = (area_def.area_extent[2] - area_def.area_extent[0]) / x_size
        y_resolution = (area_def.area_extent[3] - area_def.area_extent[1]) / y_size
    res = min(x_resolution, y_resolution)

    if res > 25000:
        return "c"
    elif res > 5000:
        return "l"
    elif res > 1000:
        return "i"
    elif res > 200:
        return "h"
    else:
        return "f"


def hash_dict(dict_to_hash: dict) -> str:
    dhash = hashlib.md5()
    encoded = json.dumps(dict_to_hash, sort_keys=True).encode()
    dhash.update(encoded)
    return dhash.hexdigest()


class Proj(pyproj.Proj):
    """Wrapper around pyproj to add in 'is_latlong'."""

    def is_latlong(self):
        if hasattr(self, 'crs'):
            return self.crs.is_geographic
        # pyproj<2.0
        return super(Proj, self).is_latlong()


class ContourWriterBase(object):
    """Base class for contourwriters. Do not instantiate.

    :Parameters:
        db_root_path : str
            Path to root dir of GSHHS and WDBII shapefiles

    """

    _draw_module = None
    # This is a flag to make _add_grid aware of which draw.text
    # subroutine, from PIL, aggdraw or cairo is being used
    # (unfortunately they are not fully compatible).

    def __init__(self, db_root_path=None):
        if db_root_path is None:
            self.db_root_path = os.environ.get('GSHHS_DATA_ROOT')
        else:
            self.db_root_path = db_root_path

    def _draw_text(self, draw, position, txt, font, align='cc', **kwargs):
        """Draw text with agg module."""
        txt_width, txt_height = draw.textsize(txt, font)
        x_pos, y_pos = position
        ax, ay = align.lower()
        if ax == 'r':
            x_pos = x_pos - txt_width
        elif ax == 'c':
            x_pos = x_pos - txt_width / 2

        if ay == 'b':
            y_pos = y_pos - txt_height
        elif ay == 'c':
            y_pos = y_pos - txt_width / 2

        self._engine_text_draw(draw, x_pos, y_pos, txt, font, **kwargs)

    def _engine_text_draw(self, draw, pos, txt, font, **kwargs):
        raise NotImplementedError('Text drawing undefined for render engine')

    def _draw_grid_labels(self, draw, xys, linetype, txt, font, **kwargs):
        """Draw text with default PIL module."""
        if font is None:
            # NOTE: Default font does not use font size in PIL writer
            font = self._get_font(kwargs.get('outline', 'black'), font, 12)
        placement_def = kwargs[linetype].lower()
        for xy in xys:
            # note xy[0] is xy coordinate pair,
            # xy[1] is required alignment e.g. 'tl','lr','lc','cc'...
            ax, ay = xy[1].lower()
            if ax in placement_def or ay in placement_def:
                self._draw_text(draw, xy[0], txt, font, align=xy[1], **kwargs)

    def _find_line_intercepts(self, xys, size, margins):
        """Find intercepts of poly-line xys with image boundaries offset by margins.

        Returns an array of coordinates.

        """
        x_size, y_size = size

        def is_in_box(x_y, extents):
            x, y = x_y
            xmin, xmax, ymin, ymax = extents
            if xmin < x < xmax and ymin < y < ymax:
                return True
            else:
                return False

        def crossing(x1, x2, lim):
            if (x1 < lim) != (x2 < lim):
                return True
            else:
                return False

        # set box limits
        xlim1 = margins[0]
        ylim1 = margins[1]
        xlim2 = x_size - margins[0]
        ylim2 = y_size - margins[1]

        # only consider crossing within a box a little bigger than grid
        # boundary
        search_box = (-10, x_size + 10, -10, y_size + 10)

        # loop through line steps and detect crossings
        intercepts = []
        align_left = 'LC'
        align_right = 'RC'
        align_top = 'CT'
        align_bottom = 'CB'
        prev_xy = xys[0]
        for i in range(1, len(xys) - 1):
            xy = xys[i]
            if is_in_box(xy, search_box):
                # crossing LHS
                if crossing(prev_xy[0], xy[0], xlim1):
                    x = xlim1
                    y = xy[1]
                    intercepts.append(((x, y), align_left))
                # crossing RHS
                elif crossing(prev_xy[0], xy[0], xlim2):
                    x = xlim2
                    y = xy[1]
                    intercepts.append(((x, y), align_right))
                # crossing Top
                elif crossing(prev_xy[1], xy[1], ylim1):
                    x = xy[0]
                    y = ylim1
                    intercepts.append(((x, y), align_top))
                # crossing Bottom
                elif crossing(prev_xy[1], xy[1], ylim2):
                    x = xy[0]  # - txt_width/2
                    y = ylim2  # - txt_height
                    intercepts.append(((x, y), align_bottom))
            prev_xy = xy

        return intercepts

    def _add_grid(self, image, area_def,
                  Dlon, Dlat,
                  dlon, dlat,
                  font=None, write_text=True, **kwargs):
        """Add a lat lon grid to image."""
        try:
            proj_def = area_def.crs if hasattr(area_def, 'crs') else area_def.proj_dict
            area_extent = area_def.area_extent
        except AttributeError:
            proj_def = area_def[0]
            area_extent = area_def[1]

        draw = self._get_canvas(image)

        is_agg = self._draw_module == "AGG"

        # use kwargs for major lines ... but reform for minor lines:
        minor_line_kwargs = kwargs.copy()
        minor_line_kwargs['outline'] = kwargs['minor_outline']
        if is_agg:
            minor_line_kwargs['outline_opacity'] = \
                kwargs['minor_outline_opacity']
            minor_line_kwargs['width'] = kwargs['minor_width']

        # text margins (at sides of image frame)
        y_text_margin = 4
        x_text_margin = 4

        # Area and projection info
        x_size, y_size = image.size
        prj = Proj(proj_def)

        x_offset = 0
        y_offset = 0

        # Calculate min and max lons and lats of interest
        lon_min, lon_max, lat_min, lat_max = \
            _get_lon_lat_bounding_box(area_extent, x_size, y_size, prj)

        # Handle dateline crossing
        if lon_max < lon_min:
            lon_max = 360 + lon_max

        # Draw lonlat grid lines ...
        # create adjustment of line lengths to avoid cluttered pole lines
        if lat_max == 90.0:
            shorten_max_lat = Dlat
        else:
            shorten_max_lat = 0.0

        if lat_min == -90.0:
            increase_min_lat = Dlat
        else:
            increase_min_lat = 0.0

        # major lon lines
        round_lon_min = (lon_min - (lon_min % Dlon))
        maj_lons = np.arange(round_lon_min, lon_max, Dlon)
        maj_lons[maj_lons > 180] = maj_lons[maj_lons > 180] - 360

        # minor lon lines (ticks)
        min_lons = np.arange(round_lon_min, lon_max, dlon)
        min_lons[min_lons > 180] = min_lons[min_lons > 180] - 360

        # Get min_lons not in maj_lons
        min_lons = np.lib.arraysetops.setdiff1d(min_lons, maj_lons)

        # lats along major lon lines
        lin_lats = np.arange(lat_min + increase_min_lat,
                             lat_max - shorten_max_lat,
                             float(lat_max - lat_min) / y_size)
        # lin_lats in rather high definition so that it can be used to
        # position text labels near edges of image...

        # perhaps better to find the actual length of line in pixels...

        round_lat_min = (lat_min - (lat_min % Dlat))

        # major lat lines
        maj_lats = np.arange(round_lat_min + increase_min_lat, lat_max, Dlat)

        # minor lon lines (ticks)
        min_lats = np.arange(round_lat_min + increase_min_lat,
                             lat_max - shorten_max_lat,
                             dlat)

        # Get min_lats not in maj_lats
        min_lats = np.lib.arraysetops.setdiff1d(min_lats, maj_lats)

        # lons along major lat lines (extended slightly to avoid missing the
        # end)
        lin_lons = np.linspace(lon_min, lon_max + Dlon / 5.0, max(x_size, y_size) // 5)

        # MINOR LINES ######
        if not kwargs['minor_is_tick']:
            # minor lat lines
            for lat in min_lats:
                lonlats = [(x, lat) for x in lin_lons]
                index_arrays, is_reduced = _get_pixel_index(lonlats,
                                                            area_extent,
                                                            x_size, y_size,
                                                            prj,
                                                            x_offset=x_offset,
                                                            y_offset=y_offset)
                del is_reduced
                # Skip empty datasets
                if len(index_arrays) == 0:
                    continue
                # make PIL draw the tick line...
                for index_array in index_arrays:
                    self._draw_line(draw,
                                    index_array.flatten().tolist(),
                                    **minor_line_kwargs)
            # minor lon lines
            for lon in min_lons:
                lonlats = [(lon, x) for x in lin_lats]
                index_arrays, is_reduced = _get_pixel_index(lonlats,
                                                            area_extent,
                                                            x_size, y_size,
                                                            prj,
                                                            x_offset=x_offset,
                                                            y_offset=y_offset)
                # Skip empty datasets
                if len(index_arrays) == 0:
                    continue
                # make PIL draw the tick line...
                for index_array in index_arrays:
                    self._draw_line(draw,
                                    index_array.flatten().tolist(),
                                    **minor_line_kwargs)

        # MAJOR LINES AND MINOR TICKS ######
        # major lon lines and tick marks:
        for lon in maj_lons:
            # Draw 'minor' tick lines dlat separation along the lon
            if kwargs['minor_is_tick']:
                tick_lons = np.linspace(lon - Dlon / 20.0,
                                        lon + Dlon / 20.0,
                                        5)

                for lat in min_lats:
                    lonlats = [(x, lat) for x in tick_lons]
                    index_arrays, is_reduced = \
                        _get_pixel_index(lonlats,
                                         area_extent,
                                         x_size, y_size,
                                         prj,
                                         x_offset=x_offset,
                                         y_offset=y_offset)
                    # Skip empty datasets
                    if len(index_arrays) == 0:
                        continue
                    # make PIL draw the tick line...
                    for index_array in index_arrays:
                        self._draw_line(draw,
                                        index_array.flatten().tolist(),
                                        **minor_line_kwargs)

            # Draw 'major' lines
            lonlats = [(lon, x) for x in lin_lats]
            index_arrays, is_reduced = _get_pixel_index(lonlats, area_extent,
                                                        x_size, y_size,
                                                        prj,
                                                        x_offset=x_offset,
                                                        y_offset=y_offset)
            # Skip empty datasets
            if len(index_arrays) == 0:
                continue

            # make PIL draw the lines...
            for index_array in index_arrays:
                self._draw_line(draw,
                                index_array.flatten().tolist(),
                                **kwargs)

            # add lon text markings at each end of longitude line
            if write_text:
                if lon > 0.0:
                    txt = "%.2dE" % (lon)
                else:
                    txt = "%.2dW" % (-lon)
                xys = self._find_line_intercepts(index_array, image.size,
                                                 (x_text_margin,
                                                  y_text_margin))

                self._draw_grid_labels(draw, xys, 'lon_placement',
                                       txt, font, **kwargs)

        # major lat lines and tick marks:
        for lat in maj_lats:
            # Draw 'minor' tick dlon separation along the lat
            if kwargs['minor_is_tick']:
                tick_lats = np.linspace(lat - Dlat / 20.0,
                                        lat + Dlat / 20.0,
                                        5)
                for lon in min_lons:
                    lonlats = [(lon, x) for x in tick_lats]
                    index_arrays, is_reduced = \
                        _get_pixel_index(lonlats, area_extent,
                                         x_size, y_size,
                                         prj,
                                         x_offset=x_offset,
                                         y_offset=y_offset)
                    # Skip empty datasets
                    if len(index_arrays) == 0:
                        continue
                    # make PIL draw the tick line...
                    for index_array in index_arrays:
                        self._draw_line(draw,
                                        index_array.flatten().tolist(),
                                        **minor_line_kwargs)

            # Draw 'major' lines
            lonlats = [(x, lat) for x in lin_lons]
            index_arrays, is_reduced = _get_pixel_index(lonlats, area_extent,
                                                        x_size, y_size,
                                                        prj,
                                                        x_offset=x_offset,
                                                        y_offset=y_offset)
            # Skip empty datasets
            if len(index_arrays) == 0:
                continue

            # make PIL draw the lines...
            for index_array in index_arrays:
                self._draw_line(draw, index_array.flatten().tolist(), **kwargs)

            # add lat text markings at each end of parallels ...
            if write_text:
                if lat >= 0.0:
                    txt = "%.2dN" % (lat)
                else:
                    txt = "%.2dS" % (-lat)
                xys = self._find_line_intercepts(index_array, image.size,
                                                 (x_text_margin,
                                                  y_text_margin))
                self._draw_grid_labels(draw, xys, 'lat_placement',
                                       txt, font, **kwargs)

        # Draw cross on poles ...
        if lat_max == 90.0:
            crosslats = np.arange(90.0 - Dlat / 2.0, 90.0,
                                  float(lat_max - lat_min) / y_size)
            for lon in (0.0, 90.0, 180.0, -90.0):
                lonlats = [(lon, x) for x in crosslats]
                index_arrays, is_reduced = _get_pixel_index(lonlats,
                                                            area_extent,
                                                            x_size, y_size,
                                                            prj,
                                                            x_offset=x_offset,
                                                            y_offset=y_offset)
                # Skip empty datasets
                if len(index_arrays) == 0:
                    continue

                # make PIL draw the lines...
                for index_array in index_arrays:
                    self._draw_line(draw,
                                    index_array.flatten().tolist(),
                                    **kwargs)
        if lat_min == -90.0:
            crosslats = np.arange(-90.0, -90.0 + Dlat / 2.0,
                                  float(lat_max - lat_min) / y_size)
            for lon in (0.0, 90.0, 180.0, -90.0):
                lonlats = [(lon, x) for x in crosslats]
                index_arrays, is_reduced = _get_pixel_index(lonlats,
                                                            area_extent,
                                                            x_size, y_size,
                                                            prj,
                                                            x_offset=x_offset,
                                                            y_offset=y_offset)
                # Skip empty datasets
                if len(index_arrays) == 0:
                    continue

                # make PIL draw the lines...
                for index_array in index_arrays:
                    self._draw_line(draw,
                                    index_array.flatten().tolist(),
                                    **kwargs)
        self._finalize(draw)

    def _find_bounding_box(self, xys):
        lons = [x for (x, y) in xys]
        lats = [y for (x, y) in xys]
        return [min(lons), min(lats), max(lons), max(lats)]

    def _add_shapefile_shapes(self, image, area_def, filename,
                              feature_type=None, **kwargs):
        """Draw all shapes (polygon/poly-lines) from a shape file onto a PIL Image."""
        sf = shapefile.Reader(filename)
        return self.add_shapes(image, area_def, sf.shapes(), feature_type=feature_type, **kwargs)

    def _add_shapefile_shape(self, image, area_def, filename, shape_id,
                             feature_type=None, **kwargs):
        """Draw a single shape (polygon/poly-line) definition.

        Accesses single shape using shape_id from a custom shape file.

        """
        sf = shapefile.Reader(filename)
        shape = sf.shape(shape_id)
        return self.add_shapes(image, area_def, [shape], feature_type=feature_type, **kwargs)

    def _add_line(self, image, area_def, lonlats, **kwargs):
        """Draw a custom polyline.

        Lon and lat coordinates given by the list lonlat.

        """
        # create dummpy shapelike object
        shape = type("", (), {})()
        shape.points = lonlats
        shape.parts = [0]
        shape.bbox = self._find_bounding_box(lonlats)
        self.add_shapes(image, area_def, [shape], feature_type="line", **kwargs)

    def _add_polygon(self, image, area_def, lonlats, **kwargs):
        """Draw a custom polygon.

        Lon and lat coordinates given by the list lonlat.

        """
        # create dummpy shapelike object
        shape = type("", (), {})()
        shape.points = lonlats
        shape.parts = [0]
        shape.bbox = self._find_bounding_box(lonlats)
        self.add_shapes(image, area_def, [shape], feature_type="polygon", **kwargs)

    def add_shapes(self, image, area_def, shapes, feature_type=None, x_offset=0, y_offset=0, **kwargs):
        """Draw shape objects to PIL image.

        :Parameters:
            image : Image
                PIL Image to draw shapes on
            area_def : (proj_str, area_extent) or AreaDefinition
                Geolocation information for the provided image
            shapes: iterable
                Series of shape objects from pyshp. Can also be a series
                of 2-element tuples where the first element is the shape
                object and the second is a dictionary of additional drawing
                parameters for this shape.
            feature_type: str
                'polygon' or 'line' or None for what to draw shapes as.
                Default is to draw the shape with the type in the shapefile.
            kwargs:
                Extra drawing keyword arguments for all shapes

        .. versionchanged: 1.2.0

            Interface changed to have `shapes` before `feature_type` to allow
            `feature_type` to be optional and default to `None`.

        """
        try:
            proj_def = area_def.crs if hasattr(area_def, 'crs') else area_def.proj_dict
            area_extent = area_def.area_extent
        except AttributeError:
            proj_def = area_def[0]
            area_extent = area_def[1]

        draw = self._get_canvas(image)

        # Area and projection info
        x_size, y_size = image.size
        prj = Proj(proj_def)

        # Calculate min and max lons and lats of interest
        lon_min, lon_max, lat_min, lat_max = _get_lon_lat_bounding_box(area_extent,
                                                                       x_size,
                                                                       y_size,
                                                                       prj)

        # Iterate through shapes
        for shape in shapes:
            if isinstance(shape, (list, tuple)):
                new_kwargs = kwargs.copy()
                if shape[1]:
                    new_kwargs.update(shape[1])
                shape = shape[0]
            else:
                new_kwargs = kwargs

            if feature_type is None:
                if shape.shapeType == shapefile.POLYLINE:
                    ftype = "line"
                elif shape.shapeType == shapefile.POLYGON:
                    ftype = "polygon"
                else:
                    raise ValueError("Unsupported shape type: " + str(shape.shapeType))
            else:
                ftype = feature_type.lower()

            # Check if polygon is possibly relevant
            s_lon_ll, s_lat_ll, s_lon_ur, s_lat_ur = shape.bbox
            shape_is_outside_lon = lon_max < s_lon_ll or lon_min > s_lon_ur
            shape_is_outside_lat = lat_max < s_lat_ll or lat_min > s_lat_ur
            if lon_min <= lon_max and (shape_is_outside_lon or shape_is_outside_lat):
                # Polygon is irrelevant
                continue

            # iterate over shape parts (some shapes split into parts)
            # dummy shape part object
            parts = list(shape.parts) + [len(shape.points)]
            for i in range(len(parts) - 1):
                # Get pixel index coordinates of shape
                points = shape.points[parts[i]:parts[i + 1]]
                index_arrays, is_reduced = _get_pixel_index(points,
                                                            area_extent,
                                                            x_size, y_size,
                                                            prj,
                                                            x_offset=x_offset,
                                                            y_offset=y_offset)

                # Skip empty datasets
                if len(index_arrays) == 0:
                    continue

                # Make PIL draw the polygon or line
                for index_array in index_arrays:
                    if ftype == 'polygon' and not is_reduced:
                        # Draw polygon if dataset has not been reduced
                        self._draw_polygon(draw, index_array.flatten().tolist(), **new_kwargs)
                    elif ftype == 'line' or is_reduced:
                        # Draw line
                        self._draw_line(draw, index_array.flatten().tolist(), **new_kwargs)
                    else:
                        raise ValueError('Unknown contour type: %s' % ftype)

        self._finalize(draw)

    def _add_feature(self, image, area_def, feature_type,
                     db_name, tag=None, zero_pad=False, resolution='c',
                     level=1, x_offset=0, y_offset=0, db_root_path=None,
                     **kwargs):
        """Add a contour feature to image."""
        shape_generator = self._iterate_db(
            db_name, tag, resolution, level, zero_pad,
            db_root_path=db_root_path
        )

        return self.add_shapes(image, area_def, shape_generator, feature_type=feature_type,
                               x_offset=x_offset, y_offset=y_offset, **kwargs)

    def _iterate_db(self, db_name, tag, resolution, level, zero_pad, db_root_path=None):
        """Iterate through datasets."""
        if db_root_path is None:
            db_root_path = self.db_root_path
        if db_root_path is None:
            raise ValueError("'db_root_path' must be specified to use this method")

        format_string = '%s_%s_'
        if tag is not None:
            format_string += '%s_'

        if zero_pad:
            format_string += 'L%02i.shp'
        else:
            format_string += 'L%s.shp'

        if not isinstance(level, list):
            level = range(1, level + 1)

        for i in level:

            # One shapefile per level
            if tag is None:
                shapefilename = \
                    os.path.join(db_root_path, '%s_shp' % db_name,
                                 resolution, format_string %
                                 (db_name, resolution, i))
            else:
                shapefilename = \
                    os.path.join(db_root_path, '%s_shp' % db_name,
                                 resolution, format_string %
                                 (db_name, tag, resolution, i))
            try:
                s = shapefile.Reader(shapefilename)
                shapes = s.shapes()
            except AttributeError:
                raise ValueError('Could not find shapefile %s'
                                 % shapefilename)

            for shape in shapes:
                yield shape

    def _finalize(self, draw):
        """Do any need finalization of the drawing."""
        pass

    def _config_to_dict(self, config_file):
        """Convert a config file to a dict."""
        config = configparser.ConfigParser()
        try:
            with open(config_file, 'r'):
                logger.info("Overlays config file %s found", str(config_file))
            config.read(config_file)
        except IOError:
            logger.error("Overlays config file %s does not exist!",
                         str(config_file))
            raise
        except configparser.NoSectionError:
            logger.error("Error in %s", str(config_file))
            raise

        SECTIONS = ['cache', 'coasts', 'rivers', 'borders', 'cities', 'points', 'grid']
        overlays = {}
        for section in config.sections():
            if section in SECTIONS:
                overlays[section] = {}
                for option in config.options(section):
                    val = config.get(section, option)
                    try:
                        overlays[section][option] = ast.literal_eval(val)
                    except ValueError:
                        overlays[section][option] = val
        return overlays

    def add_overlay_from_dict(self, overlays, area_def, cache_epoch=None, background=None):
        """Create and return a transparent image adding all the overlays contained in the `overlays` dict.

        :Parameters:
            overlays : dict
                overlays configuration
            area_def : object
                Area Definition of the creating image
            cache_epoch: seconds since epoch
                The latest time allowed for cache the cache file. If the cache
                file is older than this (mtime), the cache should be
                regenerated. Defaults to 0 meaning always reuse the cached
                file if it exists. Requires "cache" to be configured in the
                provided dictionary (see below).
            background: pillow image instance
                The image on which to write the overlays on. If it's None (default),
                a new image is created, otherwise the provide background is
                used and changed *in place*.


            The keys in `overlays` that will be taken into account are:
            cache, coasts, rivers, borders, cities, points, grid

            For all of them except `cache`, the items are the same as the
            corresponding functions in pycoast, so refer to the docstrings of
            these functions (add_coastlines, add_rivers, add_borders,
            add_grid, add_cities, add_points). For cache, two parameters are
            configurable:

            - `file`: specify the directory and the prefix
                  of the file to save the caches decoration to (for example
                  /var/run/black_coasts_red_borders)
            - `regenerate`: True or False (default) to force the overwriting
                  of an already cached file.

            Cached results are identified by hashing the provided
            AreaDefinition and the overlay dictionary. Note that font objects
            are ignored as part of this hashing as they can't be easily hashed.

        """
        # Cache management
        cache_file = None
        if 'cache' in overlays:
<<<<<<< HEAD
            cache_file = self._generate_cache_filename(
                overlays['cache']['file'],
                area_def,
                overlays,
            )
            regenerate = overlays['cache'].get('regenerate', False)
            foreground = self._apply_cached_image(cache_file, cache_epoch, background, regenerate=regenerate)
            if foreground is not None:
                return foreground
=======
            cache_file = overlays['cache']['file'] + '_' + area_def.area_id + '.png'

            try:
                config_time = cache_epoch or 0
                cache_time = os.path.getmtime(cache_file)
                # Cache file will be used only if it's newer than config file
                cache_is_recent = config_time is not None and config_time < cache_time
                should_regen = overlays['cache'].get('regenerate', False)
                if cache_is_recent and not should_regen:
                    foreground = Image.open(cache_file)
                    logger.info('Using image in cache %s', cache_file)
                    if background is not None:
                        background.paste(foreground, mask=foreground.split()[-1])
                    return foreground
                else:
                    logger.info("Regenerating cache file.")
            except OSError:
                logger.info("No overlay image found, new overlay image will be saved in cache.")
>>>>>>> 716294a9

        x_size = area_def.width
        y_size = area_def.height
        if cache_file is None and background is not None:
            foreground = background
        else:
            foreground = Image.new('RGBA', (x_size, y_size), (0, 0, 0, 0))

        is_agg = self._draw_module == "AGG"

        # Coasts, rivers, borders
        default_resolution = get_resolution_from_area(area_def)

        DEFAULT = {'level': 1,
                   'outline': 'white',
                   'width': 1,
                   'fill': None,
                   'fill_opacity': 255,
                   'outline_opacity': 255,
                   'x_offset': 0,
                   'y_offset': 0,
                   'resolution': default_resolution}

        for section, fun in zip(['coasts', 'rivers', 'borders'],
                                [self.add_coastlines, self.add_rivers, self.add_borders]):
            if section not in overlays:
                continue
            params = DEFAULT.copy()
            params.update(overlays[section])

            if section != "coasts":
                params.pop('fill_opacity', None)
                params.pop('fill', None)

            if not is_agg:
                for key in ['width', 'outline_opacity', 'fill_opacity']:
                    params.pop(key, None)

            fun(foreground, area_def, **params)
            logger.info("%s added", section.capitalize())

        # Cities management
        if 'cities' in overlays:
            DEFAULT_FONT_SIZE = 12
            DEFAULT_OUTLINE = "yellow"

            citylist = [s.lstrip()
                        for s in overlays['cities']['list'].split(',')]
            font_file = overlays['cities']['font']
            font_size = int(overlays['cities'].get('font_size',
                                                   DEFAULT_FONT_SIZE))
            outline = overlays['cities'].get('outline', DEFAULT_OUTLINE)
            pt_size = int(overlays['cities'].get('pt_size', None))
            box_outline = overlays['cities'].get('box_outline', None)
            box_opacity = int(overlays['cities'].get('box_opacity', 255))

            self.add_cities(foreground, area_def, citylist, font_file,
                            font_size, pt_size, outline, box_outline,
                            box_opacity)
        # Points management
        if 'points' in overlays:
            DEFAULT_FONTSIZE = 12
            DEFAULT_SYMBOL = 'circle'
            DEFAULT_PTSIZE = 6
            DEFAULT_OUTLINE = 'white'
            DEFAULT_FILL = None

            params = overlays['points'].copy()

            points_list = list(params.pop('points_list'))
            font_file = params.pop('font')
            font_size = int(params.pop('font_size', DEFAULT_FONTSIZE))

            symbol = params.pop('symbol', DEFAULT_SYMBOL)
            ptsize = int(params.pop('ptsize', DEFAULT_PTSIZE))

            outline = params.pop('outline', DEFAULT_OUTLINE)
            fill = params.pop('fill', DEFAULT_FILL)

            self.add_points(foreground, area_def, points_list, font_file, font_size,
                            symbol, ptsize, outline, fill, **params)

        # Grids overlay
        if 'grid' in overlays:
            lon_major = float(overlays['grid'].get('lon_major', 10.0))
            lat_major = float(overlays['grid'].get('lat_major', 10.0))
            lon_minor = float(overlays['grid'].get('lon_minor', 2.0))
            lat_minor = float(overlays['grid'].get('lat_minor', 2.0))
            font = overlays['grid'].get('font', None)
            font_size = int(overlays['grid'].get('font_size', 10))
            grid_kwargs = {}
            if is_agg:
                width = float(overlays['grid'].get('width', 1.0))
                grid_kwargs["width"] = width

            write_text = overlays['grid'].get('write_text', True)
            if isinstance(write_text, str):
                write_text = write_text.lower() in ['true', 'yes', '1', 'on']
            outline = overlays['grid'].get('outline', 'white')
            if isinstance(font, str):
                if is_agg:
                    from aggdraw import Font
                    font = Font(outline, font, size=font_size)
                else:
                    from PIL.ImageFont import truetype
                    font = truetype(font, font_size)
            fill = overlays['grid'].get('fill', None)
            minor_outline = overlays['grid'].get('minor_outline', 'white')
            minor_is_tick = overlays['grid'].get('minor_is_tick', True)
            if isinstance(minor_is_tick, str):
                minor_is_tick = minor_is_tick.lower() in ['true', 'yes', '1']
            lon_placement = overlays['grid'].get('lon_placement', 'tb')
            lat_placement = overlays['grid'].get('lat_placement', 'lr')

            self.add_grid(foreground, area_def, (lon_major, lat_major),
                          (lon_minor, lat_minor),
                          font=font, write_text=write_text, fill=fill,
                          outline=outline, minor_outline=minor_outline,
                          minor_is_tick=minor_is_tick,
                          lon_placement=lon_placement,
                          lat_placement=lat_placement,
                          **grid_kwargs)

        if cache_file is not None:
            self._write_and_apply_new_cached_image(cache_file, foreground, background)
        return foreground

    @staticmethod
    def _apply_cached_image(cache_file, cache_epoch, background, regenerate=False):
        try:
            config_time = cache_epoch or 0
            cache_time = os.path.getmtime(cache_file)
            # Cache file will be used only if it's newer than config file
            if config_time is not None and config_time < cache_time and not regenerate:
                foreground = Image.open(cache_file)
                logger.info('Using image in cache %s', cache_file)
                if background is not None:
                    background.paste(foreground, mask=foreground.split()[-1])
                return foreground
            logger.info("Regenerating cache file.")
        except OSError:
            logger.info("No overlay image found, new overlay image will be saved in cache.")
        return None

    @staticmethod
    def _write_and_apply_new_cached_image(cache_file, foreground, background):
        try:
            foreground.save(cache_file)
        except IOError as e:
            logger.error("Can't save cache: %s", str(e))
        if background is not None:
            background.paste(foreground, mask=foreground.split()[-1])

    def _generate_cache_filename(self, cache_prefix, area_def, overlays_dict):
        area_hash = hash(area_def)
        base_dir, file_prefix = os.path.split(cache_prefix)
        params_to_hash = self._prepare_hashable_dict(overlays_dict)
        param_hash = hash_dict(params_to_hash)
        return os.path.join(base_dir, f"{file_prefix}_{area_hash}_{param_hash}.png")

    @staticmethod
    def _prepare_hashable_dict(nonhashable_dict):
        params_to_hash = {}
        # avoid wasteful deep copy by only doing two levels of copying
        for overlay_name, overlay_dict in nonhashable_dict.items():
            if overlay_name == 'cache':
                continue
            params_to_hash[overlay_name] = overlay_dict.copy()
        # font objects are not hashable
        for font_cat in ('cities', 'points', 'grid'):
            if font_cat in params_to_hash:
                params_to_hash[font_cat].pop('font', None)
        return params_to_hash

    def add_overlay_from_config(self, config_file, area_def, background=None):
        """Create and return a transparent image adding all the overlays contained in a configuration file.

        :Parameters:
            config_file : str
                Configuration file name
            area_def : object
                Area Definition of the creating image

        """
        overlays = self._config_to_dict(config_file)
        return self.add_overlay_from_dict(overlays, area_def,
                                          os.path.getmtime(config_file), background)

    def add_cities(self, image, area_def, citylist, font_file, font_size,
                   ptsize, outline, box_outline, box_opacity, db_root_path=None):
        """Add cities (point and name) to a PIL image object."""
        if db_root_path is None:
            db_root_path = self.db_root_path
        if db_root_path is None:
            raise ValueError("'db_root_path' must be specified to use this method")

        draw = self._get_canvas(image)

        # read shape file with points
        # Sc-Kh shapefilename = os.path.join(self.db_root_path,
        # "cities_15000_alternativ.shp")
        shapefilename = os.path.join(
            db_root_path, os.path.join("CITIES",
                                       "cities_15000_alternativ.shp"))
        try:
            s = shapefile.Reader(shapefilename)
            shapes = s.shapes()
        except AttributeError:
            raise ValueError('Could not find shapefile %s'
                             % shapefilename)

        font = self._get_font(outline, font_file, font_size)

        # Iterate through shapes
        for i, shape in enumerate(shapes):
            # Select cities with name
            record = s.record(i)
            if record[3] in citylist:

                city_name = record[3]

                # use only parts of _get_pixel_index
                # Get shape data as array and reproject
                shape_data = np.array(shape.points)
                lons = shape_data[:, 0][0]
                lats = shape_data[:, 1][0]

                try:
                    (x, y) = area_def.get_xy_from_lonlat(lons, lats)
                except ValueError as exc:
                    logger.debug("Point not added (%s)", str(exc))
                else:
                    # add_dot
                    if ptsize is not None:
                        dot_box = [x - ptsize, y - ptsize,
                                   x + ptsize, y + ptsize]
                        self._draw_ellipse(
                            draw, dot_box, fill=outline, outline=outline)
                        text_position = [x + 9, y - 5]  # FIXME
                    else:
                        text_position = [x, y]

                # add text_box
                    self._draw_text_box(draw, text_position, city_name, font, outline,
                                        box_outline, box_opacity)
                    logger.info("%s added", str(city_name))

        self._finalize(draw)

    def add_points(self, image, area_def, points_list, font_file, font_size=12,
                   symbol='circle', ptsize=6, outline='black', fill='white', **kwargs):
        """Add a symbol and/or text at the point(s) of interest to a PIL image object.

        :Parameters:
            image : object
                PIL image object
            area_def : object
                Area Definition of the provided image
            points_list : list [((lon, lat), desc)]
              | a list of points defined with (lon, lat) in float and a desc in string
              | [((lon1, lat1), desc1), ((lon2, lat2), desc2)]
              | lon : float
              |    longitude of a point
              | lat : float
              |    latitude of a point
              | desc : str
              |    description of a point
            font_file : str
                Path to font file
            font_size : int
                Size of font
            symbol : string
                type of symbol, one of the elelment from the list
                ['circle', 'square', 'asterisk']
            ptsize : int
                Size of the point.
            outline : str or (R, G, B), optional
                Line color of the symbol
            fill : str or (R, G, B), optional
                Filling color of the symbol

        :Optional keyword arguments:
            width : float
                Line width of the symbol
            outline_opacity : int, optional {0; 255}
                Opacity of the line of the symbol.
            fill_opacity : int, optional {0; 255}
                Opacity of the filling of the symbol
            box_outline : str or (R, G, B), optional
                Line color of the textbox borders.
            box_linewidth : float
                Line width of the the borders of the textbox
            box_fill : str or (R, G, B), optional
                Filling color of the background of the textbox.
            box_opacity : int, optional {0; 255}
                Opacity of the background filling of the textbox.
        """
        try:
            from pyresample.geometry import AreaDefinition
        except ImportError:
            raise ImportError("Missing required 'pyresample' module, please install it.")

        if not isinstance(area_def, AreaDefinition):
            raise ValueError("Expected 'area_def' is an instance of AreaDefinition object")

        draw = self._get_canvas(image)

        # Iterate through points list
        for point in points_list:
            (lon, lat), desc = point
            try:
                x, y = area_def.get_xy_from_lonlat(lon, lat)
            except ValueError:
                logger.info("Point %s is out of the area, it will not be added to the image.",
                            str((lon, lat)))
            else:
                if ptsize != 0:
                    half_ptsize = int(round(ptsize / 2.))

                    dot_box = [x - half_ptsize, y - half_ptsize,
                               x + half_ptsize, y + half_ptsize]

                    width = kwargs.get('width', 1.)
                    outline_opacity = kwargs.get('outline_opacity', 255)
                    fill_opacity = kwargs.get('fill_opacity', 0)

                    # draw the symbol at the (x, y) position
                    if symbol == 'circle':  # a 'circle' or a 'dot' i.e circle with fill
                        self._draw_ellipse(draw, dot_box,
                                           outline=outline, width=width,
                                           outline_opacity=outline_opacity,
                                           fill=fill, fill_opacity=fill_opacity)
                    elif symbol == 'square':
                        self._draw_rectangle(draw, dot_box,
                                             outline=outline, width=width,
                                             outline_opacity=outline_opacity,
                                             fill=fill, fill_opacity=fill_opacity)
                    elif symbol == 'asterisk':  # an '*' sign
                        self._draw_asterisk(draw, ptsize, (x, y),
                                            outline=outline, width=width,
                                            outline_opacity=outline_opacity)
                    else:
                        raise ValueError("Unsupported symbol type: " + str(symbol))

                elif desc is None:
                    logger.error("'ptsize' is 0 and 'desc' is None, nothing will be added to the image.")

                if desc is not None:
                    text_position = [x + ptsize, y]  # draw the text box next to the point
                    font = self._get_font(outline, font_file, font_size)

                    new_kwargs = kwargs.copy()

                    box_outline = new_kwargs.pop('box_outline', 'white')
                    box_opacity = new_kwargs.pop('box_opacity', 0)

                    # add text_box
                    self._draw_text_box(draw, text_position, desc, font, outline,
                                        box_outline, box_opacity, **new_kwargs)

            logger.debug("Point %s has been added to the image", str((lon, lat)))

        self._finalize(draw)


def _get_lon_lat_bounding_box(area_extent, x_size, y_size, prj):
    """Get extreme lon and lat values."""
    x_ll, y_ll, x_ur, y_ur = area_extent
    x_range = np.linspace(x_ll, x_ur, num=x_size)
    y_range = np.linspace(y_ll, y_ur, num=y_size)

    if prj.is_latlong():
        lons_s1, lats_s1 = x_ll * np.ones(y_range.size), y_range
        lons_s2, lats_s2 = x_range, y_ur * np.ones(x_range.size)
        lons_s3, lats_s3 = x_ur * np.ones(y_range.size), y_range
        lons_s4, lats_s4 = x_range, y_ll * np.ones(x_range.size)
    else:
        lons_s1, lats_s1 = prj(np.ones(y_range.size) * x_ll, y_range,
                               inverse=True)
        lons_s2, lats_s2 = prj(x_range, np.ones(x_range.size) * y_ur,
                               inverse=True)
        lons_s3, lats_s3 = prj(np.ones(y_range.size) * x_ur, y_range,
                               inverse=True)
        lons_s4, lats_s4 = prj(x_range, np.ones(x_range.size) * y_ll,
                               inverse=True)

    angle_sum = 0
    prev = None
    for lon in np.concatenate((lons_s1, lons_s2,
                               lons_s3[::-1], lons_s4[::-1])):
        if not np.isfinite(lon):
            continue
        if prev is not None:
            delta = lon - prev
            if abs(delta) > 180:
                delta = (abs(delta) - 360) * np.sign(delta)
            angle_sum += delta
        prev = lon

    if round(angle_sum) == -360:
        # Covers NP
        lat_min = min(lats_s1.min(), lats_s2.min(),
                      lats_s3.min(), lats_s4.min())
        lat_max = 90
        lon_min = -180
        lon_max = 180
    elif round(angle_sum) == 360:
        # Covers SP
        lat_min = -90
        lat_max = max(lats_s1.max(), lats_s2.max(),
                      lats_s3.max(), lats_s4.max())
        lon_min = -180
        lon_max = 180
    elif round(angle_sum) == 0:
        # Covers no poles
        if np.sign(lons_s1[0]) * np.sign(lons_s1[-1]) == -1:
            # End points of left side on different side of dateline
            lon_min = lons_s1[lons_s1 > 0].min()
        else:
            lon_min = lons_s1.min()

        if np.sign(lons_s3[0]) * np.sign(lons_s3[-1]) == -1:
            # End points of right side on different side of dateline
            lon_max = lons_s3[lons_s3 < 0].max()
        else:
            lon_max = lons_s3.max()

        lat_min = lats_s4.min()
        lat_max = lats_s2.max()
    else:
        # Pretty strange
        lat_min = -90
        lat_max = 90
        lon_min = -180
        lon_max = 180

    # Catch inf/1e30 or other invalid values
    if not (-180 <= lon_min <= 180):
        lon_min = -180
    if not (-180 <= lon_max <= 180):
        lon_max = 180
    if not (-90 <= lat_min <= 90):
        lat_min = -90
    if not (-90 <= lat_max <= 90):
        lat_max = 90

    return lon_min, lon_max, lat_min, lat_max


def _get_pixel_index(shape, area_extent, x_size, y_size, prj,
                     x_offset=0, y_offset=0):
    """Map coordinates of shape to image coordinates."""
    # Get shape data as array and reproject
    shape_data = np.array(shape.points if hasattr(shape, 'points') else shape)
    lons = shape_data[:, 0]
    lats = shape_data[:, 1]

    if prj.is_latlong():
        x_ll, y_ll = prj(area_extent[0], area_extent[1])
        x_ur, y_ur = prj(area_extent[2], area_extent[3])
    else:
        x_ll, y_ll, x_ur, y_ur = area_extent

    x, y = prj(lons, lats)

    # Handle out of bounds
    i = 0
    segments = []
    if (x >= 1e30).any() or (y >= 1e30).any():
        # Split polygon in line segments within projection
        is_reduced = True
        if x[0] >= 1e30 or y[0] >= 1e30:
            in_segment = False
        else:
            in_segment = True

        for j in range(x.size):
            if x[j] >= 1e30 or y[j] >= 1e30:
                if in_segment:
                    segments.append((x[i:j], y[i:j]))
                    in_segment = False
            elif not in_segment:
                in_segment = True
                i = j
        if in_segment:
            segments.append((x[i:], y[i:]))

    else:
        is_reduced = False
        segments = [(x, y)]

    # Convert to pixel index coordinates
    l_x = (x_ur - x_ll) / x_size
    l_y = (y_ur - y_ll) / y_size

    index_arrays = []
    for x, y in segments:
        n_x = ((-x_ll + x) / l_x) + 0.5 + x_offset
        n_y = ((y_ur - y) / l_y) + 0.5 + y_offset

        index_array = np.vstack((n_x, n_y)).T
        index_arrays.append(index_array)

    return index_arrays, is_reduced<|MERGE_RESOLUTION|>--- conflicted
+++ resolved
@@ -758,7 +758,6 @@
         # Cache management
         cache_file = None
         if 'cache' in overlays:
-<<<<<<< HEAD
             cache_file = self._generate_cache_filename(
                 overlays['cache']['file'],
                 area_def,
@@ -768,26 +767,6 @@
             foreground = self._apply_cached_image(cache_file, cache_epoch, background, regenerate=regenerate)
             if foreground is not None:
                 return foreground
-=======
-            cache_file = overlays['cache']['file'] + '_' + area_def.area_id + '.png'
-
-            try:
-                config_time = cache_epoch or 0
-                cache_time = os.path.getmtime(cache_file)
-                # Cache file will be used only if it's newer than config file
-                cache_is_recent = config_time is not None and config_time < cache_time
-                should_regen = overlays['cache'].get('regenerate', False)
-                if cache_is_recent and not should_regen:
-                    foreground = Image.open(cache_file)
-                    logger.info('Using image in cache %s', cache_file)
-                    if background is not None:
-                        background.paste(foreground, mask=foreground.split()[-1])
-                    return foreground
-                else:
-                    logger.info("Regenerating cache file.")
-            except OSError:
-                logger.info("No overlay image found, new overlay image will be saved in cache.")
->>>>>>> 716294a9
 
         x_size = area_def.width
         y_size = area_def.height
