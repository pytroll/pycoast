--- conflicted
+++ resolved
@@ -875,8 +875,7 @@
             fun(foreground, area_def, **params)
             logger.info("%s added", section.capitalize())
 
-<<<<<<< HEAD
-        # Shapefiles management (PR #62)
+        # Shapefiles management
         if 'shapefiles' in overlays:
             DEFAULT_FILENAME = None
             DEFAULT_OUTLINE = 'white'
@@ -892,7 +891,7 @@
                 self.add_shapefile_shapes(foreground, area_def, filename=filename,
                                           feature_type=None, outline=outline, fill=fill,
                                           x_offset=0, y_offset=0, **params)
-=======
+
         # Cities management
         if 'cities' in overlays:
             DEFAULT_FONT_SIZE = 12
@@ -935,7 +934,6 @@
 
             self.add_points(foreground, area_def, points_list, font_file, font_size,
                             symbol, ptsize, outline, fill, **params)
->>>>>>> 467f008d
 
         # Grids overlay
         if 'grid' in overlays:
@@ -986,48 +984,6 @@
                           lat_placement=lat_placement,
                           **grid_kwargs)
 
-        # Cities management
-        if 'cities' in overlays:
-            DEFAULT_FONT_SIZE = 12
-            DEFAULT_OUTLINE = "yellow"
-
-            citylist = [s.lstrip()
-                        for s in overlays['cities']['list'].split(',')]
-            font_file = overlays['cities']['font']
-            font_size = int(overlays['cities'].get('font_size',
-                                                   DEFAULT_FONT_SIZE))
-            outline = overlays['cities'].get('outline', DEFAULT_OUTLINE)
-            pt_size = int(overlays['cities'].get('pt_size', None))
-            box_outline = overlays['cities'].get('box_outline', None)
-            box_opacity = int(overlays['cities'].get('box_opacity', 255))
-
-            self.add_cities(foreground, area_def, citylist, font_file,
-                            font_size, pt_size, outline, box_outline,
-                            box_opacity)
-
-        # Points management
-        if 'points' in overlays:
-            DEFAULT_FONTSIZE = 12
-            DEFAULT_SYMBOL = 'circle'
-            DEFAULT_PTSIZE = 6
-            DEFAULT_OUTLINE = 'white'
-            DEFAULT_FILL = None
-
-            params = overlays['points'].copy()
-
-            points_list = list(params.pop('points_list'))
-            font_file = params.pop('font')
-            font_size = int(params.pop('font_size', DEFAULT_FONTSIZE))
-
-            symbol = params.pop('symbol', DEFAULT_SYMBOL)
-            ptsize = int(params.pop('ptsize', DEFAULT_PTSIZE))
-
-            outline = params.pop('outline', DEFAULT_OUTLINE)
-            fill = params.pop('fill', DEFAULT_FILL)
-
-            self.add_points(foreground, area_def, points_list, font_file, font_size,
-                            symbol, ptsize, outline, fill, **params)
-
         if cache_file is not None:
             self._write_and_apply_new_cached_image(cache_file, foreground, background)
         return foreground
