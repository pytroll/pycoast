--- conflicted
+++ resolved
@@ -45,13 +45,8 @@
     ...               outline='red', width=1,
     ...               fill='blue', fill_opacity=128)
 
-<<<<<<< HEAD
 Finally, we can fully customize the annotation as the example below, which will add
 a circle in black with line width set to 2 and filled in red color with opacity equals 255;
-=======
-Finally, we can fully costomize the annotation as the example below, which will add
-a circle in black with linewidth set to 2 and filled in red color with opacity equals 255;
->>>>>>> 88aca5f0
 the description will be 'London' in a textbox with blue borders and filled with green color
 with opacity set to 128.
 
@@ -67,14 +62,8 @@
 
 .. image:: images/nh_points_agg.png
 
-<<<<<<< HEAD
-
 
 Please check out the docstrings of the :meth:`~pycoast.cw_agg.ContourWriterAGG.add_points`
 function for the full description of the parameters.
-=======
-The :meth:`~pycoast.cw_agg.ContourWriterAGG.add_points` method accepts a list of longitude, latitude pairs, with an optional
-Description string.
->>>>>>> 88aca5f0
 
 .. _PIL: http://www.pythonware.com/products/pil/